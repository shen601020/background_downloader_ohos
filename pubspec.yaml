--- conflicted
+++ resolved
@@ -5,11 +5,7 @@
 repository: https://github.com/781flyingdutchman/background_downloader
 
 environment:
-<<<<<<< HEAD
   sdk: ^3.0.0
-=======
-  sdk: '>=2.18.0 <4.0.0'
->>>>>>> 70804d87
   flutter: ">=2.5.0"
 
 dependencies:
