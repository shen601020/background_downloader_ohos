import 'dart:async';
import 'dart:convert';
import 'dart:io';
import 'dart:math';

<<<<<<< HEAD
import 'package:background_downloader/src/chunk.dart';
import 'package:background_downloader/src/permissions.dart';
=======
>>>>>>> 174ad581
import 'package:collection/collection.dart';
import 'package:flutter/foundation.dart';
import 'package:logging/logging.dart';

import 'database.dart';
import 'exceptions.dart';
import 'models.dart';
import 'native_downloader.dart';
import 'permissions.dart';
import 'persistent_storage.dart';
import 'queue/task_queue.dart';
import 'task.dart';
import 'web_downloader.dart'
    if (dart.library.io) 'desktop/desktop_downloader.dart';

/// Common download functionality
///
/// Concrete subclass will implement platform-specific functionality, eg
/// [DesktopDownloader] for dart based desktop platforms, and
/// [NativeDownloader] for iOS and Android
///
/// The common functionality mostly relates to:
/// - callback handling (for groups of tasks registered via the [FileDownloader])
/// - tasks waiting to retry and retry handling
/// - Task updates provided to the [FileDownloader]
/// - Pause/resume status and information
abstract base class BaseDownloader {
  final log = Logger('BaseDownloader');

  static const databaseVersion = 1;

  /// Special group name for tasks that download a chunk, as part of a
  /// [ParallelDownloadTask]
  static const chunkGroup = 'chunk';

  /// Completes when initialization is complete and downloader ready for use
  final _readyCompleter = Completer<bool>();

  /// True when initialization is complete and downloader ready for use
  Future<bool> get ready => _readyCompleter.future;

  /// Persistent storage
  late final PersistentStorage _storage;
  late final Database database;

  /// Set of tasks that are in `waitingToRetry` status
  final tasksWaitingToRetry = <Task>{};

  /// Completers used to check task completion in convenience functions
  final awaitTasks = <Task, Completer<TaskStatusUpdate>>{};

  /// Registered short status callback for convenience down/upload tasks
  ///
  /// Short callbacks omit the [Task] as they are available from the closure
  final _shortTaskStatusCallbacks = <String, void Function(TaskStatus)>{};

  /// Registered short progress callback for convenience down/upload tasks
  ///
  /// Short callbacks omit the [Task] as they are available from the closure
  final _shortTaskProgressCallbacks = <String, void Function(double)>{};

  /// Registered [TaskStatusCallback] for convenience batch down/upload tasks
  final _taskStatusCallbacks = <String, TaskStatusCallback>{};

  /// Registered [TaskProgressCallback] for convenience batch down/upload tasks
  final _taskProgressCallbacks = <String, TaskProgressCallback>{};

  /// Registered [TaskStatusCallback] for each group
  final groupStatusCallbacks = <String, TaskStatusCallback>{};

  /// Registered [TaskProgressCallback] for each group
  final groupProgressCallbacks = <String, TaskProgressCallback>{};

  /// Active batches
  final _batches = <Batch>[];

  /// Registered [TaskNotificationTapCallback] for each group
  final groupNotificationTapCallbacks = <String, TaskNotificationTapCallback>{};

  /// List of notification configurations
  final notificationConfigs = <TaskNotificationConfig>[];

  /// StreamController for [TaskUpdate] updates
  var updates = StreamController<TaskUpdate>();

  /// Groups tracked in persistent database
  final trackedGroups = <String?>{};

  /// Map of tasks and completer to indicate whether task can be resumed
  final canResumeTask = <Task, Completer<bool>>{};

  /// Flag indicating we have retrieved missed data
  @visibleForTesting
  var retrievedLocallyStoredData = false;

  /// Connected TaskQueues that will receive a signal upon task completion
  final taskQueues = <TaskQueue>[];

  final permissionsService = PermissionsService.instance();

  BaseDownloader();

  factory BaseDownloader.instance(
      PersistentStorage persistentStorage, Database database) {
    final instance = Platform.isAndroid
        ? AndroidDownloader()
        : Platform.isIOS
            ? IOSDownloader()
            : Platform.isLinux || Platform.isMacOS || Platform.isWindows
                ? DesktopDownloader()
                : throw ArgumentError(
                    '${Platform.operatingSystem} is not a supported platform');
    instance._storage = persistentStorage;
    instance.database = database;
    unawaited(instance.initialize());
    return instance;
  }

  /// Initialize
  ///
  /// Initializes the PersistentStorage instance and if necessary perform database
  /// migration, then initializes the subclassed implementation for
  /// desktop or native
  ///
  ///
  @mustCallSuper
  Future<void> initialize() async {
    await _storage.initialize();
    _readyCompleter.complete(true);
  }

  /// Configures the downloader
  ///
  /// Configuration is either a single configItem or a list of configItems.
  /// Each configItem is a (String, dynamic) where the String is the config
  /// type and 'dynamic' can be any appropriate parameter, including another Record.
  /// [globalConfig] is routed to every platform, whereas the platform specific
  /// ones only get routed to that platform, after the global configs have
  /// completed.
  /// If a config type appears more than once, they will all be executed in order,
  /// with [globalConfig] executed before the platform-specific config.
  ///
  /// Returns a list of (String, String) which is the config type and a response
  /// which is empty if OK, 'not implemented' if the item could not be recognized and
  /// processed, or may contain other error/warning information
  Future<List<(String, String)>> configure(
      {dynamic globalConfig,
      dynamic androidConfig,
      dynamic iOSConfig,
      dynamic desktopConfig}) async {
    final global = globalConfig is List ? globalConfig : [globalConfig];
    final rawPlatformConfig = platformConfig(
        androidConfig: androidConfig,
        iOSConfig: iOSConfig,
        desktopConfig: desktopConfig);
    final platform =
        rawPlatformConfig is List ? rawPlatformConfig : [rawPlatformConfig];
    return await Future.wait([...global, ...platform]
        .where((e) => e != null)
        .map((e) => configureItem(e)));
  }

  /// Returns the config for the platform, e.g. the [androidConfig] parameter
  /// on Android
  dynamic platformConfig(
      {dynamic globalConfig,
      dynamic androidConfig,
      dynamic iOSConfig,
      dynamic desktopConfig});

  /// Configures one [configItem] and returns the (String, String) result
  ///
  /// If the second element is 'not implemented' then the method did not act on
  /// the [configItem]
  Future<(String, String)> configureItem((String, dynamic) configItem);

  /// Retrieve data that was stored locally because it could not be
  /// delivered to the downloader
  Future<void> retrieveLocallyStoredData() async {
    if (!retrievedLocallyStoredData) {
      final resumeDataMap = await popUndeliveredData(Undelivered.resumeData);
      for (var jsonString in resumeDataMap.values) {
        final resumeData = ResumeData.fromJsonString(jsonString);
        await setResumeData(resumeData);
        await setPausedTask(resumeData.task);
      }
      final statusUpdateMap =
          await popUndeliveredData(Undelivered.statusUpdates);
      for (var jsonString in statusUpdateMap.values) {
        processStatusUpdate(TaskStatusUpdate.fromJsonString(jsonString));
      }
      final progressUpdateMap =
          await popUndeliveredData(Undelivered.progressUpdates);
      for (var jsonString in progressUpdateMap.values) {
        processProgressUpdate(TaskProgressUpdate.fromJsonString(jsonString));
      }
      retrievedLocallyStoredData = true;
    }
  }

  /// Returns the [TaskNotificationConfig] for this [task] or null
  ///
  /// Matches on task, then on group, then on default
  TaskNotificationConfig? notificationConfigForTask(Task task) {
    if (task.group == chunkGroup || task is DataTask) {
      return null;
    }
    return notificationConfigs
            .firstWhereOrNull((config) => config.taskOrGroup == task) ??
        notificationConfigs
            .firstWhereOrNull((config) => config.taskOrGroup == task.group) ??
        notificationConfigs
            .firstWhereOrNull((config) => config.taskOrGroup == null);
  }

  /// Enqueue the task
  @mustCallSuper
  Future<bool> enqueue(Task task) async {
    if (task.allowPause) {
      canResumeTask[task] = Completer();
    }
    return true;
  }

  /// Enqueue the [task] and wait for completion
  ///
  /// Returns the final [TaskStatus] of the [task].
  /// This method is used to enqueue:
  /// 1. `download` and `upload` tasks, which may have a short callback
  ///    for status and progress (omitting Task)
  /// 2. `downloadBatch` and `uploadBatch`, which may have a full callback
  ///    that is used for every task in the batch
  Future<TaskStatusUpdate> enqueueAndAwait(Task task,
      {void Function(TaskStatus)? onStatus,
      void Function(double)? onProgress,
      TaskStatusCallback? taskStatusCallback,
      TaskProgressCallback? taskProgressCallback,
      void Function(Duration)? onElapsedTime,
      Duration? elapsedTimeInterval}) async {
    // store the task-specific callbacks
    if (onStatus != null) {
      _shortTaskStatusCallbacks[task.taskId] = onStatus;
    }
    if (onProgress != null) {
      _shortTaskProgressCallbacks[task.taskId] = onProgress;
    }
    if (taskStatusCallback != null) {
      _taskStatusCallbacks[task.taskId] = taskStatusCallback;
    }
    if (taskProgressCallback != null) {
      _taskProgressCallbacks[task.taskId] = taskProgressCallback;
    }
    // make sure the `updates` field is set correctly
    final requiredUpdates = onProgress != null || taskProgressCallback != null
        ? Updates.statusAndProgress
        : Updates.status;
    final Task taskToEnqueue;
    if (task.updates != requiredUpdates) {
      log.warning(
          'TaskId ${task.taskId} has `updates` set to ${task.updates} but this should be '
          '$requiredUpdates. Change to avoid issues.');
      taskToEnqueue = task.copyWith(updates: requiredUpdates);
    } else {
      taskToEnqueue = task;
    }
    // start the elapsedTime timer if necessary. It is cancelled when the
    // taskCompleter completes (when the task itself completes)
    Timer? timer;
    if (onElapsedTime != null) {
      final interval = elapsedTimeInterval ?? const Duration(seconds: 5);
      timer = Timer.periodic(interval, (timer) {
        onElapsedTime(interval * timer.tick);
      });
    }
    // Create taskCompleter and enqueue the task.
    // The completer will be completed in the internal status callback
    final taskCompleter = Completer<TaskStatusUpdate>();
    awaitTasks[taskToEnqueue] = taskCompleter;
    final enqueueSuccess = await enqueue(taskToEnqueue);
    if (!enqueueSuccess) {
      log.warning('Could not enqueue task $taskToEnqueue');
      return Future.value(TaskStatusUpdate(taskToEnqueue, TaskStatus.failed,
          TaskException('Could not enqueue task $taskToEnqueue')));
    }
    if (timer != null) {
      taskCompleter.future.then((_) => timer?.cancel());
    }
    return taskCompleter.future;
  }

  /// Enqueue a list of tasks and wait for completion
  ///
  /// Returns a [Batch] object
  Future<Batch> enqueueAndAwaitBatch(final List<Task> tasks,
      {BatchProgressCallback? batchProgressCallback,
      TaskStatusCallback? taskStatusCallback,
      TaskProgressCallback? taskProgressCallback,
      void Function(Duration)? onElapsedTime,
      Duration? elapsedTimeInterval}) async {
    assert(tasks.isNotEmpty, 'List of tasks cannot be empty');
    if (batchProgressCallback != null) {
      batchProgressCallback(0, 0); // initial callback
    }
    Timer? timer;
    if (onElapsedTime != null) {
      final interval = elapsedTimeInterval ?? const Duration(seconds: 5);
      timer = Timer.periodic(interval, (timer) {
        onElapsedTime(interval * timer.tick);
      });
    }
    final batch = Batch(tasks, batchProgressCallback);
    _batches.add(batch);
    final taskFutures = <Future<TaskStatusUpdate>>[];
    var counter = 0;
    for (final task in tasks) {
      taskFutures.add(enqueueAndAwait(task,
          taskStatusCallback: taskStatusCallback,
          taskProgressCallback: taskProgressCallback));
      if (counter++ % 3 == 0) {
        // To prevent blocking the UI we 'yield' for a few ms after every 3
        // tasks we enqueue
        await Future.delayed(const Duration(milliseconds: 50));
      }
    }
    await Future.wait(taskFutures); // wait for all tasks to complete
    _batches.remove(batch);
    timer?.cancel();
    return batch;
  }

  /// Resets the download worker by cancelling all ongoing tasks for the group
  ///
  ///  Returns the number of tasks canceled
  @mustCallSuper
  Future<int> reset(String group) async {
    final retryCount =
        tasksWaitingToRetry.where((task) => task.group == group).length;
    tasksWaitingToRetry.removeWhere((task) => task.group == group);
    final pausedTasks = await getPausedTasks();
    var pausedCount = 0;
    for (final task in pausedTasks) {
      if (task.group == group) {
        await removePausedTask(task.taskId);
        pausedCount++;
      }
    }
    final awaitTasksToRemove =
        awaitTasks.keys.where((task) => task.group == group).toList();
    for (final task in awaitTasksToRemove) {
      awaitTasks.remove(task);
    }
    return retryCount + pausedCount + awaitTasksToRemove.length;
  }

  /// Returns a list of all tasks in progress, matching [group]
  @mustCallSuper
  Future<List<Task>> allTasks(
      String group, bool includeTasksWaitingToRetry) async {
    final tasks = <Task>[];
    if (includeTasksWaitingToRetry) {
      tasks.addAll(tasksWaitingToRetry.where((task) => task.group == group));
    }
    final pausedTasks = await getPausedTasks();
    tasks.addAll(pausedTasks.where((task) => task.group == group));
    return tasks;
  }

  /// Cancels ongoing tasks whose taskId is in the list provided with this call
  ///
  /// Returns true if all cancellations were successful
  @mustCallSuper
  Future<bool> cancelTasksWithIds(List<String> taskIds) async {
    final matchingTasksWaitingToRetry = tasksWaitingToRetry
        .where((task) => taskIds.contains(task.taskId))
        .toList(growable: false);
    final matchingTaskIdsWaitingToRetry = matchingTasksWaitingToRetry
        .map((task) => task.taskId)
        .toList(growable: false);
    // remove tasks waiting to retry from the list so they won't be retried
    for (final task in matchingTasksWaitingToRetry) {
      tasksWaitingToRetry.remove(task);
      processStatusUpdate(TaskStatusUpdate(task, TaskStatus.canceled));
      processProgressUpdate(TaskProgressUpdate(task, progressCanceled));
      updateNotification(task, null); // remove notification
    }
    final remainingTaskIds = taskIds
        .where((taskId) => !matchingTaskIdsWaitingToRetry.contains(taskId));
    // cancel paused tasks
    final pausedTasks = await getPausedTasks();
    final pausedTaskIdsToCancel = pausedTasks
        .where((task) => remainingTaskIds.contains(task.taskId))
        .map((e) => e.taskId)
        .toList(growable: false);
    await cancelPausedPlatformTasksWithIds(pausedTasks, pausedTaskIdsToCancel);
    // cancel remaining taskIds on the platform
    final platformTaskIds = remainingTaskIds
        .where((taskId) => !pausedTaskIdsToCancel.contains(taskId))
        .toList(growable: false);
    if (platformTaskIds.isEmpty) {
      return true;
    }
    return cancelPlatformTasksWithIds(platformTaskIds);
  }

  /// Cancel these tasks on the platform
  Future<bool> cancelPlatformTasksWithIds(List<String> taskIds);

  /// Cancel paused tasks
  ///
  /// Deletes the associated temp file and emits [TaskStatus.cancel]
  Future<void> cancelPausedPlatformTasksWithIds(
      List<Task> pausedTasks, List<String> taskIds) async {
    for (final taskId in taskIds) {
      final task =
          pausedTasks.firstWhereOrNull((element) => element.taskId == taskId);
      if (task != null) {
        final resumeData = await getResumeData(task.taskId);
        if (task is ParallelDownloadTask) {
          if (resumeData != null) {
            final chunks = List<Chunk>.from(
                jsonDecode(resumeData.data, reviver: Chunk.listReviver));
            for (final chunk in chunks) {
              final tempFilePath =
                  (await getResumeData(chunk.task.taskId))?.tempFilepath;
              if (tempFilePath != null) {
                try {
                  await File(tempFilePath).delete();
                } on FileSystemException {
                  log.fine('Could not delete temp file $tempFilePath');
                }
              }
            }
          }
        } else {
          if (!Platform.isIOS && resumeData != null) {
            final tempFilePath = resumeData.tempFilepath;
            try {
              await File(tempFilePath).delete();
            } on FileSystemException {
              log.fine('Could not delete temp file $tempFilePath');
            }
          }
        }
        processStatusUpdate(TaskStatusUpdate(task, TaskStatus.canceled));
        processProgressUpdate(TaskProgressUpdate(task, progressCanceled));
        updateNotification(task, null); // remove notification
      }
    }
  }

  /// Returns Task for this taskId, or nil
  @mustCallSuper
  Future<Task?> taskForId(String taskId) async {
    try {
      return tasksWaitingToRetry.where((task) => task.taskId == taskId).first;
    } on StateError {
      try {
        final pausedTasks = await getPausedTasks();
        return pausedTasks.where((task) => task.taskId == taskId).first;
      } on StateError {
        return null;
      }
    }
  }

  /// Activate tracking for tasks in this group
  ///
  /// All subsequent tasks in this group will be recorded in persistent storage
  /// and can be queried with methods that include 'tracked', e.g.
  /// [allTrackedTasks]
  ///
  /// If [markDownloadedComplete] is true (default) then all tasks that are
  /// marked as not yet [TaskStatus.complete] will be set to complete if the
  /// target file for that task exists, and will emit [TaskStatus.complete]
  /// and [progressComplete] to their registered listener or callback.
  /// This is a convenient way to capture downloads that have completed while
  /// the app was suspended, provided you have registered your listeners
  /// or callback before calling this.
  Future<void> trackTasks(String? group, bool markDownloadedComplete) async {
    await ready; // no database operations until ready
    trackedGroups.add(group);
    if (markDownloadedComplete) {
      final records = await database.allRecords(group: group);
      for (var record in records.where((record) =>
          record.task is DownloadTask &&
          record.status != TaskStatus.complete)) {
        final filePath = await record.task.filePath();
        if (await File(filePath).exists()) {
          processStatusUpdate(
              TaskStatusUpdate(record.task, TaskStatus.complete));
          final updatedRecord = record.copyWith(
              status: TaskStatus.complete, progress: progressComplete);
          await database.updateRecord(updatedRecord);
        }
      }
    }
  }

  /// Attempt to pause this [task]
  ///
  /// Returns true if successful
  Future<bool> pause(Task task);

  /// Attempt to resume this [task]
  ///
  /// Returns true if successful
  @mustCallSuper
  Future<bool> resume(Task task) async {
    await removePausedTask(task.taskId);
    if (await getResumeData(task.taskId) != null) {
      final currentCompleter = canResumeTask[task];
      if (currentCompleter == null || currentCompleter.isCompleted) {
        // create if didn't exist or was completed
        canResumeTask[task] = Completer();
      }
      return true;
    }
    return false;
  }

  /// Set WiFi requirement globally, based on [requirement].
  ///
  /// Affects future tasks and reschedules enqueued, inactive tasks
  /// with the new setting.
  /// Reschedules running tasks if [rescheduleRunningTasks] is true,
  /// otherwise leaves those running with their prior setting
  Future<bool> requireWiFi(RequireWiFi requirement, rescheduleRunningTasks) =>
      Future.value(true);

  /// Returns the current global setting for requiring WiFi
  Future<RequireWiFi> getRequireWiFiSetting() =>
      Future.value(RequireWiFi.asSetByTask);

  /// Sets the 'canResumeTask' flag for this task
  ///
  /// Completes the completer already associated with this task
  /// if it wasn't completed already
  void setCanResume(Task task, bool canResume) {
    if (canResumeTask[task]?.isCompleted == false) {
      canResumeTask[task]?.complete(canResume);
    }
  }

  /// Returns a Future that indicates whether this task can be resumed
  ///
  /// If we have stored [ResumeData] this is true
  /// If we have completer then we return its future
  /// Otherwise we return false
  Future<bool> taskCanResume(Task task) async {
    if (await getResumeData(task.taskId) != null) {
      return true;
    }
    if (canResumeTask.containsKey(task)) {
      return canResumeTask[task]!.future;
    }
    return false;
  }

  /// Stores the resume data
  Future<void> setResumeData(ResumeData resumeData) =>
      _storage.storeResumeData(resumeData);

  /// Retrieve the resume data for this [taskId]
  Future<ResumeData?> getResumeData(String taskId) =>
      _storage.retrieveResumeData(taskId);

  /// Remove resumeData for this [taskId], or all if null
  Future<void> removeResumeData([String? taskId]) =>
      _storage.removeResumeData(taskId);

  /// Store the paused [task]
  Future<void> setPausedTask(Task task) => _storage.storePausedTask(task);

  /// Return a stored paused task with this [taskId], or null if not found
  Future<Task?> getPausedTask(String taskId) =>
      _storage.retrievePausedTask(taskId);

  /// Return a list of paused [Task] objects
  Future<List<Task>> getPausedTasks() => _storage.retrieveAllPausedTasks();

  /// Remove paused task for this taskId, or all if null
  Future<void> removePausedTask([String? taskId]) =>
      _storage.removePausedTask(taskId);

  /// Retrieve data that was not delivered to Dart
  Future<Map<String, String>> popUndeliveredData(Undelivered dataType);

  /// Clear pause and resume info associated with this [task]
  void _clearPauseResumeInfo(Task task) {
    canResumeTask.remove(task);
    removeResumeData(task.taskId);
    removePausedTask(task.taskId);
  }

  /// Move the file at [filePath] to the shared storage
  /// [destination] and potential subdirectory [directory]
  ///
  /// Returns the path to the file in shared storage, or null
  Future<String?> moveToSharedStorage(String filePath,
      SharedStorage destination, String directory, String? mimeType) {
    return Future.value(null);
  }

  /// Returns the path to the file at [filePath] in shared storage
  /// [destination] and potential subdirectory [directory], or null
  Future<String?> pathInSharedStorage(
      String filePath, SharedStorage destination, String directory) {
    return Future.value(null);
  }

  /// Open the file represented by [task] or [filePath] using the application
  /// available on the platform.
  ///
  /// [mimeType] may override the mimetype derived from the file extension,
  /// though implementation depends on the platform and may not always work.
  ///
  /// Returns true if an application was launched successfully
  ///
  /// Precondition: either task or filename is not null
  Future<bool> openFile(Task? task, String? filePath, String? mimeType);

  /// Return the platform version as a String
  Future<String> platformVersion() =>
      Future.value(Platform.operatingSystemVersion);

  // Testing methods

  /// Get the duration for a task to timeout - Android only, for testing
  @visibleForTesting
  Future<Duration> getTaskTimeout();

  /// Set forceFailPostOnBackgroundChannel for native downloader
  @visibleForTesting
  Future<void> setForceFailPostOnBackgroundChannel(bool value);

  /// Test suggested filename based on task and content disposition header
  @visibleForTesting
  Future<String> testSuggestedFilename(
      DownloadTask task, String contentDisposition);

  // Helper methods

  /// Closes the [updates] stream and re-initializes the [StreamController]
  /// such that the stream can be listened to again
  Future<void> resetUpdatesStreamController() async {
    if (updates.hasListener && !updates.isPaused) {
      await updates.close();
    }
    updates = StreamController();
  }

  /// Process status update coming from Downloader and emit to listener
  ///
  /// Also manages retries ([tasksWaitingToRetry] and delay) and pause/resume
  /// ([pausedTasks] and [_clearPauseResumeInfo]
  void processStatusUpdate(TaskStatusUpdate update) {
    // Normal status updates are only sent here when the task is expected
    // to provide those.  The exception is a .failed status when a task
    // has retriesRemaining > 0: those are always sent here, and are
    // intercepted to hold the task and reschedule in the near future
    final task = update.task;
    if (update.status == TaskStatus.failed && task.retriesRemaining > 0) {
      _emitStatusUpdate(TaskStatusUpdate(task, TaskStatus.waitingToRetry));
      _emitProgressUpdate(TaskProgressUpdate(task, progressWaitingToRetry));
      task.decreaseRetriesRemaining();
      tasksWaitingToRetry.add(task);
      final waitTime = Duration(
          seconds: 2 << min(task.retries - task.retriesRemaining - 1, 8));
      log.finer('TaskId ${task.taskId} failed, waiting ${waitTime.inSeconds}'
          ' seconds before retrying. ${task.retriesRemaining}'
          ' retries remaining');
      Future.delayed(waitTime, () async {
        // after delay, resume or enqueue task again if it's still waiting
        if (tasksWaitingToRetry.remove(task)) {
          if (!((await getResumeData(task.taskId) != null &&
                  await resume(task)) ||
              await enqueue(task))) {
            log.warning(
                'Could not resume/enqueue taskId ${task.taskId} after retry timeout');
            _clearPauseResumeInfo(task);
            _emitStatusUpdate(TaskStatusUpdate(
                task,
                TaskStatus.failed,
                TaskException(
                    'Could not resume/enqueue taskId${task.taskId} after retry timeout')));
            _emitProgressUpdate(TaskProgressUpdate(task, progressFailed));
          }
        }
      });
    } else {
      // normal status update
      if (update.status == TaskStatus.paused) {
        setPausedTask(task);
      }
      if (update.status.isFinalState) {
        _clearPauseResumeInfo(task);
      }
      if (update.status.isFinalState || update.status == TaskStatus.paused) {
        notifyTaskQueues(task);
      }
      _emitStatusUpdate(update);
    }
  }

  /// Process progress update coming from Downloader to client listener
  void processProgressUpdate(TaskProgressUpdate update) {
    switch (update.progress) {
      case progressComplete:
      case progressFailed:
      case progressNotFound:
      case progressCanceled:
      case progressPaused:
        notifyTaskQueues(update.task);

      default:
      // no-op
    }
    _emitProgressUpdate(update);
  }

  /// Notify all [taskQueues] that this task has finished
  void notifyTaskQueues(Task task) {
    for (var taskQueue in taskQueues) {
      taskQueue.taskFinished(task);
    }
  }

  /// Process user tapping on a notification
  ///
  /// Because a notification tap may cause the app to start from scratch, we
  /// allow a few retries with backoff to let the app register a callback
  Future<void> processNotificationTap(
      Task task, NotificationType notificationType) async {
    var retries = 0;
    var success = false;
    while (retries < 5 && !success) {
      final notificationTapCallback = groupNotificationTapCallbacks[task.group];
      if (notificationTapCallback != null) {
        notificationTapCallback(task, notificationType);
        success = true;
      } else {
        await Future.delayed(
            Duration(milliseconds: 100 * pow(2, retries).round()));
        retries++;
      }
    }
  }

  /// Emits the status update for this task to its callback or listener, and
  /// update the task in the database
  void _emitStatusUpdate(TaskStatusUpdate update) {
    final task = update.task;
    _updateTaskInDatabase(task,
        status: update.status, taskException: update.exception);
    if (task.providesStatusUpdates) {
      // handle the statusUpdate in order of priority:
      // handle [awaitTasks], otherwise try [groupStatusCallbacks],
      // otherwise try [updates] listener, otherwise log warning
      // for missing handler
      if (awaitTasks.containsKey(task)) {
        _awaitTaskStatusCallback(update);
      } else {
        final taskStatusCallback = groupStatusCallbacks[task.group];
        if (taskStatusCallback != null) {
          taskStatusCallback(update);
        } else {
          if (updates.hasListener) {
            updates.add(update);
          } else {
            log.warning('Requested status updates for task ${task.taskId} in '
                'group ${task.group} but no TaskStatusCallback '
                'was registered, and there is no listener to the '
                'updates stream');
          }
        }
      }
    }
  }

  /// Emit the progress update for this task to its callback or listener, and
  /// update the task in the database
  void _emitProgressUpdate(TaskProgressUpdate update) {
    final task = update.task;
    if (task.providesProgressUpdates) {
      // handle the progressUpdate in order of priority:
      // handle [awaitTasks], otherwise try [groupProgressCallbacks],
      // otherwise try [updates] listener, otherwise log warning
      // for missing handler
      _updateTaskInDatabase(task,
          progress: update.progress, expectedFileSize: update.expectedFileSize);
      if (awaitTasks.containsKey(task)) {
        _awaitTaskProgressCallBack(update);
      } else {
        final taskProgressCallback = groupProgressCallbacks[task.group];
        if (taskProgressCallback != null) {
          taskProgressCallback(update);
        } else if (updates.hasListener) {
          updates.add(update);
        } else {
          log.warning('Requested progress updates for task ${task.taskId} in '
              'group ${task.group} but no TaskProgressCallback '
              'was registered, and there is no listener to the '
              'updates stream');
        }
      }
    }
  }

  /// Update or remove notification for task
  ///
  /// If [taskStatusOrNull] is null, removes notification
  void updateNotification(Task task, TaskStatus? taskStatusOrNull) {}

  /// Internal callback function for [awaitTasks] that passes the update
  /// on to different callbacks
  ///
  /// The update is passed on to:
  /// 1. Task-specific callback, passed as parameter to [enqueueAndAwait] call
  /// 2. Short task-specific callback, passed as parameter to call
  /// 3. Batch-related callback, if this task is part of a batch operation
  ///    and is in a final state
  ///
  /// If the task is in final state, also removes the reference to the
  /// task-specific callbacks and completes the completer associated
  /// with this task
  _awaitTaskStatusCallback(TaskStatusUpdate statusUpdate) {
    final task = statusUpdate.task;
    final status = statusUpdate.status;
    _shortTaskStatusCallbacks[task.taskId]?.call(status);
    _taskStatusCallbacks[task.taskId]?.call(statusUpdate);
    if (status.isFinalState) {
      if (_batches.isNotEmpty) {
        // check if this task is part of a batch
        for (final batch in _batches) {
          if (batch.tasks.contains(task)) {
            batch.results[task] = status;
            if (batch.batchProgressCallback != null) {
              batch.batchProgressCallback!(batch.numSucceeded, batch.numFailed);
            }
            break;
          }
        }
      }
      _shortTaskStatusCallbacks.remove(task.taskId);
      _shortTaskProgressCallbacks.remove(task.taskId);
      _taskStatusCallbacks.remove(task.taskId);
      _taskProgressCallbacks.remove(task.taskId);
      var taskCompleter = awaitTasks.remove(task);
      taskCompleter?.complete(statusUpdate);
    }
  }

  /// Internal callback function that only passes progress updates on
  /// to the task-specific progress callback passed as parameter
  /// to the [enqueueAndAwait] call
  _awaitTaskProgressCallBack(TaskProgressUpdate progressUpdate) {
    _shortTaskProgressCallbacks[progressUpdate.task.taskId]
        ?.call(progressUpdate.progress);
    _taskProgressCallbacks[progressUpdate.task.taskId]?.call(progressUpdate);
  }

  /// Insert or update the [TaskRecord] in the tracking database
  Future<void> _updateTaskInDatabase(Task task,
      {TaskStatus? status,
      double? progress,
      int expectedFileSize = -1,
      TaskException? taskException}) async {
    if (trackedGroups.contains(null) || trackedGroups.contains(task.group)) {
      if (status == null && progress != null) {
        // update existing record with progress only (provided it's not 'paused')
        final existingRecord = await database.recordForId(task.taskId);
        if (existingRecord != null && progress != progressPaused) {
          database.updateRecord(existingRecord.copyWith(progress: progress));
        }
        return;
      }
      if (progress == null && status != null) {
        // set progress based on status
        progress = switch (status) {
          TaskStatus.enqueued || TaskStatus.running => 0.0,
          TaskStatus.complete => progressComplete,
          TaskStatus.notFound => progressNotFound,
          TaskStatus.failed => progressFailed,
          TaskStatus.canceled => progressCanceled,
          TaskStatus.waitingToRetry => progressWaitingToRetry,
          TaskStatus.paused => progressPaused
        };
      }
      if (status != TaskStatus.paused) {
        database.updateRecord(TaskRecord(
            task, status!, progress!, expectedFileSize, taskException));
      } else {
        // if paused, don't modify the stored progress
        final existingRecord = await database.recordForId(task.taskId);
        database.updateRecord(TaskRecord(task, status!,
            existingRecord?.progress ?? 0, expectedFileSize, taskException));
      }
    }
  }

  /// Destroy - clears callbacks, updates stream and retry queue
  ///
  /// Clears all queues and references without sending cancellation
  /// messages or status updates
  @mustCallSuper
  void destroy() {
    tasksWaitingToRetry.clear();
    _batches.clear();
    awaitTasks.clear();
    _shortTaskStatusCallbacks.clear();
    _shortTaskProgressCallbacks.clear();
    _taskStatusCallbacks.clear();
    _taskProgressCallbacks.clear();
    groupStatusCallbacks.clear();
    groupProgressCallbacks.clear();
    notificationConfigs.clear();
    trackedGroups.clear();
    canResumeTask.clear();
    removeResumeData(); // removes all
    removePausedTask(); // removes all
    resetUpdatesStreamController();
  }
}<|MERGE_RESOLUTION|>--- conflicted
+++ resolved
@@ -1,13 +1,7 @@
 import 'dart:async';
-import 'dart:convert';
 import 'dart:io';
 import 'dart:math';
 
-<<<<<<< HEAD
-import 'package:background_downloader/src/chunk.dart';
-import 'package:background_downloader/src/permissions.dart';
-=======
->>>>>>> 174ad581
 import 'package:collection/collection.dart';
 import 'package:flutter/foundation.dart';
 import 'package:logging/logging.dart';
@@ -425,30 +419,12 @@
           pausedTasks.firstWhereOrNull((element) => element.taskId == taskId);
       if (task != null) {
         final resumeData = await getResumeData(task.taskId);
-        if (task is ParallelDownloadTask) {
-          if (resumeData != null) {
-            final chunks = List<Chunk>.from(
-                jsonDecode(resumeData.data, reviver: Chunk.listReviver));
-            for (final chunk in chunks) {
-              final tempFilePath =
-                  (await getResumeData(chunk.task.taskId))?.tempFilepath;
-              if (tempFilePath != null) {
-                try {
-                  await File(tempFilePath).delete();
-                } on FileSystemException {
-                  log.fine('Could not delete temp file $tempFilePath');
-                }
-              }
-            }
-          }
-        } else {
-          if (!Platform.isIOS && resumeData != null) {
-            final tempFilePath = resumeData.tempFilepath;
-            try {
-              await File(tempFilePath).delete();
-            } on FileSystemException {
-              log.fine('Could not delete temp file $tempFilePath');
-            }
+        if (!Platform.isIOS && resumeData != null) {
+          final tempFilePath = resumeData.tempFilepath;
+          try {
+            await File(tempFilePath).delete();
+          } on FileSystemException {
+            log.fine('Could not delete temp file $tempFilePath');
           }
         }
         processStatusUpdate(TaskStatusUpdate(task, TaskStatus.canceled));
