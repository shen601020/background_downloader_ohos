--- conflicted
+++ resolved
@@ -30,11 +30,8 @@
   final log = Logger('BaseDownloader');
   static const resumeDataPath = 'backgroundDownloaderResumeData';
   static const pausedTasksPath = 'backgroundDownloaderPausedTasks';
-<<<<<<< HEAD
   static const modifiedTasksPath = 'backgroundDownloaderModifiedTasks';
-=======
   static const databaseVersion = 1;
->>>>>>> 6730a67d
 
   /// Persistent storage
   final _db = Localstore.instance;
