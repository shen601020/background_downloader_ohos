@file:Suppress("EnumEntryName")

package com.bbflight.background_downloader

import android.Manifest
import android.annotation.SuppressLint
import android.app.NotificationChannel
import android.app.NotificationManager
import android.app.PendingIntent
import android.content.Context
import android.content.Context.NOTIFICATION_SERVICE
import android.content.Intent
import android.content.SharedPreferences
import android.content.pm.PackageManager
import android.os.Build
import android.os.Bundle
import android.os.Handler
import android.os.Looper
import android.util.Log
import androidx.core.app.ActivityCompat
import androidx.core.app.NotificationCompat
import androidx.core.app.NotificationManagerCompat
import androidx.preference.PreferenceManager
import androidx.work.CoroutineWorker
import androidx.work.ForegroundInfo
import androidx.work.WorkerParameters
import com.google.gson.Gson
import kotlinx.coroutines.*
import java.io.*
import java.lang.System.currentTimeMillis
import java.net.HttpURLConnection
import java.net.InetSocketAddress
import java.net.Proxy
import java.net.SocketException
import java.net.URL
import java.nio.channels.FileChannel
import java.nio.file.Files
import java.nio.file.StandardCopyOption
import java.nio.file.StandardOpenOption
import java.util.*
import kotlin.concurrent.schedule
import kotlin.concurrent.write
import kotlin.math.roundToInt
import kotlin.random.Random
import java.lang.Double.min as doubleMin


/***
 * The worker to execute one task
 *
 * Processes DownloadTask, UploadTask or MultiUploadTask
 */
class TaskWorker(
    applicationContext: Context, workerParams: WorkerParameters
) : CoroutineWorker(applicationContext, workerParams) {

    @Suppress("RegExpRedundantEscape")
    companion object {
        const val TAG = "TaskWorker"
        const val keyTask = "Task"
        const val keyNotificationConfig = "notificationConfig"
        const val keyTempFilename = "tempFilename"
        const val keyStartByte = "startByte"
        const val bufferSize = 8096
        const val taskTimeoutMillis = 9 * 60 * 1000L  // 9 minutes

        private val fileNameRegEx = Regex("""\{filename\}""", RegexOption.IGNORE_CASE)
        private val progressRegEx = Regex("""\{progress\}""", RegexOption.IGNORE_CASE)
        private val networkSpeedRegEx = Regex("""\{networkSpeed\}""", RegexOption.IGNORE_CASE)
        private val timeRemainingRegEx = Regex("""\{timeRemaining\}""", RegexOption.IGNORE_CASE)
        private val metaDataRegEx = Regex("""\{metadata\}""", RegexOption.IGNORE_CASE)
        private val asciiOnlyRegEx = Regex("^[\\x00-\\x7F]+$")
        private val newlineRegEx = Regex("\r\n|\r|\n")

        const val boundary = "-----background_downloader-akjhfw281onqciyhnIk"
        const val lineFeed = "\r\n"

        private var createdNotificationChannel = false


        /** Converts [Task] to JSON string representation */
        private fun taskToJsonString(task: Task): String {
            val gson = Gson()
            return gson.toJson(task.toJsonMap())
        }

        /**
         * Post method message on backgroundChannel with arguments and return true if this was
         * successful
         *
         * [arg] can be single variable or a MutableList
         */
        private suspend fun postOnBackgroundChannel(
            method: String, task: Task, arg: Any
        ): Boolean {
            val runningOnUIThread = Looper.myLooper() == Looper.getMainLooper()
            return coroutineScope {
                val success = CompletableDeferred<Boolean>()
                Handler(Looper.getMainLooper()).post {
                    try {
                        val argList = mutableListOf<Any>(
                            taskToJsonString(task)
                        )
                        if (arg is ArrayList<*>) {
                            argList.addAll(arg)
                        } else {
                            argList.add(arg)
                        }
                        if (BackgroundDownloaderPlugin.backgroundChannel != null) {
                            BackgroundDownloaderPlugin.backgroundChannel?.invokeMethod(
                                method, argList
                            )
                            if (!BackgroundDownloaderPlugin.forceFailPostOnBackgroundChannel) {
                                success.complete(true)
                            }
                        } else {
                            Log.i(TAG, "Could not post $method to background channel")
                        }
                    } catch (e: Exception) {
                        Log.w(
                            TAG,
                            "Exception trying to post $method to background channel: ${e.message}"
                        )
                    } finally {
                        if (!success.isCompleted) {
                            success.complete(false)
                        }
                    }
                }
                // don't wait for result of post if running on UI thread -> true
                return@coroutineScope if (runningOnUIThread) true else success.await()
            }
        }

        /**
         * Processes a change in status for the task
         *
         * Sends status update via the background channel to Flutter, if requested
         * If the task is finished, processes a final progressUpdate update and removes
         * task from persistent storage.
         *
         * Optional [taskException] for status .failed
         * */
        suspend fun processStatusUpdate(
            task: Task,
            status: TaskStatus,
            prefs: SharedPreferences,
            taskException: TaskException? = null,
            responseBody: String? = null
        ) {
            // A 'failed' progress update is only provided if
            // a retry is not needed: if it is needed, a `waitingToRetry` progress update
            // will be generated on the Dart side
            val retryNeeded = status == TaskStatus.failed && task.retriesRemaining > 0
            var canSendStatusUpdate = true  // may become false for cancellations
            // if task is in final state, process a final progressUpdate
            when (status) {
                TaskStatus.complete -> processProgressUpdate(
                    task, 1.0, prefs
                )

                TaskStatus.failed -> if (!retryNeeded) processProgressUpdate(
                    task, -1.0, prefs
                )

                TaskStatus.canceled -> {
                    canSendStatusUpdate = canSendCancellation(task)
                    if (canSendStatusUpdate) {
                        BackgroundDownloaderPlugin.canceledTaskIds[task.taskId] =
                            currentTimeMillis()
                        processProgressUpdate(
                            task, -2.0, prefs
                        )
                    }
                }

                TaskStatus.notFound -> processProgressUpdate(
                    task, -3.0, prefs
                )

                TaskStatus.paused -> processProgressUpdate(
                    task, -5.0, prefs
                )

                else -> {}
            }

            // Post update if task expects one, or if failed and retry is needed
            if (canSendStatusUpdate && (task.providesStatusUpdates() || retryNeeded)) {
                val finalTaskException = taskException ?: TaskException(ExceptionType.general)
                // send exception data only for .failed task, otherwise just the status
                val arg: Any = if (status == TaskStatus.failed) mutableListOf(
                    status.ordinal,
                    finalTaskException.type.typeString,
                    finalTaskException.description,
                    finalTaskException.httpResponseCode,
                    responseBody
                ) else mutableListOf(
                    status.ordinal,
                    if (status.isFinalState()) responseBody else null
                )
                if (!postOnBackgroundChannel("statusUpdate", task, arg)) {
                    // unsuccessful post, so store in local prefs (without exception info)
                    Log.d(TAG, "Could not post status update -> storing locally")
                    val jsonMap = task.toJsonMap().toMutableMap()
                    jsonMap["taskStatus"] = status.ordinal // merge into Task JSON
                    storeLocally(
                        BackgroundDownloaderPlugin.keyStatusUpdateMap, task.taskId, jsonMap,
                        prefs
                    )
                }
            }
            // if task is in final state, remove from persistent storage and remove
            // resume data from local memory
            if (status.isFinalState()) {
                BackgroundDownloaderPlugin.prefsLock.write {
                    val tasksMap = getTaskMap(prefs)
                    tasksMap.remove(task.taskId)
                    val editor = prefs.edit()
                    editor.putString(
                        BackgroundDownloaderPlugin.keyTasksMap,
                        BackgroundDownloaderPlugin.gson.toJson(tasksMap)
                    )
                    editor.apply()
                }
                BackgroundDownloaderPlugin.localResumeData.remove(task.taskId)
            }
        }

        /** Return true if we can send a cancellation for this task
         *
         * Cancellation can only be sent if it wasn't already sent by the [BackgroundDownloaderPlugin]
         *  in the cancelTasksWithId method.  Side effect is to clean out older cancellation entries
         * from the [BackgroundDownloaderPlugin.canceledTaskIds]
         */
        private fun canSendCancellation(task: Task): Boolean {
            val idsToRemove = ArrayList<String>()
            val now = currentTimeMillis()
            for (entry in BackgroundDownloaderPlugin.canceledTaskIds) {
                if (now - entry.value > 1000) {
                    idsToRemove.add(entry.key)
                }
            }
            for (taskId in idsToRemove) {
                BackgroundDownloaderPlugin.canceledTaskIds.remove(taskId)
            }
            return BackgroundDownloaderPlugin.canceledTaskIds[task.taskId] == null
        }

        /**
         * Processes a progress update for the [task]
         *
         * Sends progress update via the background channel to Flutter, if requested
         */
        suspend fun processProgressUpdate(
            task: Task, progress: Double, prefs: SharedPreferences, expectedFileSize: Long = -1,
            downloadSpeed: Double = -1.0, timeRemaining: Long = -1000
        ) {
            if (task.providesProgressUpdates()) {
                if (!postOnBackgroundChannel(
                        "progressUpdate",
                        task,
                        mutableListOf(progress, expectedFileSize, downloadSpeed, timeRemaining)
                    )
                ) {
                    // unsuccessful post, so store in local prefs
                    Log.d(TAG, "Could not post progress update -> storing locally")
                    val jsonMap = task.toJsonMap().toMutableMap()
                    jsonMap["progress"] = progress // merge into Task JSON
                    jsonMap["expectedFileSize"] = expectedFileSize
                    storeLocally(
                        BackgroundDownloaderPlugin.keyProgressUpdateMap, task.taskId, jsonMap,
                        prefs
                    )
                }
            }
        }

        /**
         * Send 'canResume' message via the background channel to Flutter
         */
        suspend fun processCanResume(task: Task, canResume: Boolean) {
            postOnBackgroundChannel("canResume", task, canResume)
        }

        /**
         * Process resume information
         *
         * Attempts to post this to the Dart side via background channel. If that is not
         * successful, stores the resume data in shared preferences, for later retrieval by
         * the Dart side.
         *
         * Also stores a copy in memory locally, to allow notifications to resume a task
         */
        suspend fun processResumeData(resumeData: ResumeData, prefs: SharedPreferences) {
            BackgroundDownloaderPlugin.localResumeData[resumeData.task.taskId] = resumeData
            if (!postOnBackgroundChannel(
                    "resumeData", resumeData.task, mutableListOf(
                        resumeData.data,
                        resumeData.requiredStartByte
                    )
                )
            ) {
                // unsuccessful post, so store in local prefs
                Log.d(TAG, "Could not post resume data -> storing locally")
                storeLocally(
                    BackgroundDownloaderPlugin.keyResumeDataMap,
                    resumeData.task.taskId,
                    resumeData.toJsonMap(),
                    prefs
                )
            }
        }

        /**
         * Store the [item] in preferences under [prefsKey], keyed by [taskId]
         */
        private fun storeLocally(
            prefsKey: String,
            taskId: String,
            item: MutableMap<String, Any?>,
            prefs: SharedPreferences
        ) {
            BackgroundDownloaderPlugin.prefsLock.write {
                // add the data to a map keyed by taskId
                val jsonString = prefs.getString(prefsKey, "{}")
                val mapByTaskId = BackgroundDownloaderPlugin.gson.fromJson<Map<String, Any>>(
                    jsonString, BackgroundDownloaderPlugin.jsonMapType
                ).toMutableMap()
                mapByTaskId[taskId] = item
                val editor = prefs.edit()
                editor.putString(
                    prefsKey, BackgroundDownloaderPlugin.gson.toJson(mapByTaskId)
                )
                editor.apply()
            }
        }

        /**
         * Returns the multipart entry for one field name/value pair
         */
        private fun fieldEntry(name: String, value: String): String {
            return "--$boundary$lineFeed${headerForField(name, value)}$value$lineFeed"
        }

        /**
         * Returns the header string for a field
         *
         * The return value is guaranteed to contain only ASCII characters
         */
        private fun headerForField(name: String, value: String): String {
            var header = "content-disposition: form-data; name=\"${browserEncode(name)}\""
            if (!isPlainAscii(value)) {
                header = "$header\r\n" +
                        "content-type: text/plain; charset=utf-8\r\n" +
                        "content-transfer-encoding: binary"
            }
            return "$header\r\n\r\n"
        }

        /**
         * Returns whether [string] is composed entirely of ASCII-compatible characters
         */
        private fun isPlainAscii(string: String): Boolean {
            return asciiOnlyRegEx.matches(string)
        }

        /**
         * Encode [value] in the same way browsers do
         */
        private fun browserEncode(value: String): String {
            // http://tools.ietf.org/html/rfc2388 mandates some complex encodings for
            // field names and file names, but in practice user agents seem not to
            // follow this at all. Instead, they URL-encode `\r`, `\n`, and `\r\n` as
            // `\r\n`; URL-encode `"`; and do nothing else (even for `%` or non-ASCII
            // characters). We follow their behavior.
            return value.replace(newlineRegEx, "%0D%0A").replace("\"", "%22")
        }

        /**
         * Returns the length of the [string] in bytes when utf-8 encoded
         */
        private fun lengthInBytes(string: String): Int {
            return string.toByteArray().size
        }
    }

    // properties related to pause/resume functionality and progress
    private var bytesTotal = 0L
    private var bytesTotalAtLastProgressUpdate = 0L
    private var startByte = 0L
    private var lastProgressUpdateTime = 0L // in millis
    private var networkSpeed = -1.0 // in MB/s
    private var isTimedOut = false
    private var taskCanResume = false

    // properties related to notifications
    private var notificationConfigJsonString: String? = null
    private var notificationConfig: NotificationConfig? = null
    private var notificationId = 0
    private var notificationProgress = 2.0 // indeterminate

    private var taskException: TaskException? = null
    private var responseBody: String? = null
    private var runInForegroundFileSize: Int = -1
    private var canRunInForeground = false
    private var runInForeground = false

    private lateinit var prefs: SharedPreferences

    /**
     * Worker execution entrypoint
     */
    override suspend fun doWork(): Result {
        prefs = PreferenceManager.getDefaultSharedPreferences(applicationContext)
        runInForegroundFileSize =
            prefs.getInt(BackgroundDownloaderPlugin.keyConfigForegroundFileSize, -1)
        withContext(Dispatchers.IO) {
            Timer().schedule(taskTimeoutMillis) {
                isTimedOut // triggers .failed in [TransferBytes] method if not runInForeground
            }
            val gson = Gson()
            val taskJsonMapString = inputData.getString(keyTask)
            val task = Task(
                gson.fromJson(taskJsonMapString, BackgroundDownloaderPlugin.jsonMapType)
            )
            notificationConfigJsonString = inputData.getString(keyNotificationConfig)
            notificationConfig =
                if (notificationConfigJsonString != null) BackgroundDownloaderPlugin.gson.fromJson(
                    notificationConfigJsonString, NotificationConfig::class.java
                ) else null
            canRunInForeground = runInForegroundFileSize >= 0 &&
                    notificationConfig?.running != null // must have notification
            // pre-process resume
            val requiredStartByte = inputData.getLong(keyStartByte, 0)
            var isResume = requiredStartByte != 0L
            val tempFilePath = if (isResume) inputData.getString(keyTempFilename) ?: ""
            else "${applicationContext.cacheDir}/com.bbflight.background_downloader${Random.nextInt()}"
            isResume = isResume && determineIfResumeIsPossible(tempFilePath, requiredStartByte)
            Log.i(
                TAG,
                "${if (isResume) "Resuming" else "Starting"} task with taskId ${task.taskId}"
            )
            processStatusUpdate(task, TaskStatus.running, prefs)
            if (!isResume) {
                processProgressUpdate(task, 0.0, prefs)
            }
            updateNotification(task, notificationTypeForTaskStatus(TaskStatus.running))
            val status = doTask(task, isResume, tempFilePath, requiredStartByte)
            processStatusUpdate(task, status, prefs, taskException, responseBody)
            updateNotification(task, notificationTypeForTaskStatus(status))
        }
        return Result.success()
    }

    /** Return true if resume is possible, given [tempFilePath] and [requiredStartByte] */
    private fun determineIfResumeIsPossible(
        tempFilePath: String, requiredStartByte: Long
    ): Boolean {
        val tempFile = File(tempFilePath)
        if (tempFile.exists()) {
            val tempFileLength = tempFile.length()
            if (tempFileLength == requiredStartByte) {
                return true
            } else {
                // attempt to truncate the file to the expected size
                Log.d(
                    TAG,
                    "File length = ${tempFile.length()} vs requiredStartByte = $requiredStartByte"
                )
                if (tempFileLength > requiredStartByte && Build.VERSION.SDK_INT >= 26) {
                    try {
                        val fileChannel =
                            FileChannel.open(tempFile.toPath(), StandardOpenOption.WRITE)
                        fileChannel.truncate(requiredStartByte)
                        fileChannel.close()
                        Log.d(TAG, "Truncated temp file to desired length")
                        return true
                    } catch (e: IOException) {
                        e.printStackTrace()
                    }
                }
                Log.i(TAG, "Partially downloaded file is corrupted, resume not possible")
            }
        } else {
            Log.i(TAG, "Partially downloaded file not available, resume not possible")
        }
        return false
    }

    /**
     * do the task: download or upload a file
     */
    private suspend fun doTask(
        task: Task, isResume: Boolean, tempFilePath: String, requiredStartByte: Long
    ): TaskStatus {
        try {
            val urlString = task.url
            val url = URL(urlString)
            val prefs = PreferenceManager.getDefaultSharedPreferences(applicationContext)
            val requestTimeoutSeconds =
                prefs.getInt(BackgroundDownloaderPlugin.keyConfigRequestTimeout, 60)
            val proxyAddress =
                prefs.getString(BackgroundDownloaderPlugin.keyConfigProxyAddress, null)
            val proxyPort = prefs.getInt(BackgroundDownloaderPlugin.keyConfigProxyPort, 0)
            val proxy = if (proxyAddress != null && proxyPort != 0) Proxy(
                Proxy.Type.HTTP,
                InetSocketAddress(proxyAddress, proxyPort)
            ) else null
            if (!BackgroundDownloaderPlugin.haveLoggedProxyMessage) {
                Log.i(
                    TAG,
                    if (proxy == null) "Not using proxy for any task"
                    else "Using proxy $proxyAddress:$proxyPort for all tasks"
                )
                BackgroundDownloaderPlugin.haveLoggedProxyMessage = true
            }
            with(withContext(Dispatchers.IO) {
                url.openConnection(proxy ?: Proxy.NO_PROXY)
            } as HttpURLConnection) {
                connectTimeout = requestTimeoutSeconds * 1000
                for (header in task.headers) {
                    setRequestProperty(header.key, header.value)
                }
                if (isResume) {
                    setRequestProperty("Range", "bytes=$requiredStartByte-")
                }
                return connectAndProcess(this, task, isResume, tempFilePath)
            }
        } catch (e: Exception) {
            Log.w(
                TAG, "Error downloading from ${task.url} to ${task.filename}: $e"
            )
            setTaskException(e)
        }
        return TaskStatus.failed
    }

    /** Make the request to the [connection] and process the [Task] */
    private suspend fun connectAndProcess(
        connection: HttpURLConnection, task: Task, isResume: Boolean, tempFilePath: String
    ): TaskStatus {
        val filePath = task.filePath(applicationContext) // "" for MultiUploadTask
        try {
            connection.requestMethod = task.httpRequestMethod
            if (task.isDownloadTask()) {
                if (task.post != null) {
                    connection.doOutput = true
                    connection.setFixedLengthStreamingMode(task.post.length)
                    DataOutputStream(connection.outputStream).use { it.writeBytes(task.post) }
                }
                return processDownload(
                    connection, task, filePath, isResume, tempFilePath
                )
            }
            return processUpload(connection, task, filePath)
        } catch (e: Exception) {
            setTaskException(e)
            when (e) {
                is FileSystemException -> Log.w(
                    TAG, "Filesystem exception for taskId ${task.taskId} and $filePath: ${
                        e
                            .message
                    }"
                )

                is SocketException -> Log.i(
                    TAG,
                    "Socket exception for taskId ${task.taskId} and $filePath: ${e.message}"
                )

                is CancellationException -> {
                    Log.i(
                        TAG,
                        "Job cancelled for taskId ${task.taskId} and $filePath: ${e.message}"
                    )
                    deleteTempFile(tempFilePath)
                    return TaskStatus.canceled
                }

                else -> {
                    Log.w(
                        TAG,
                        "Error for taskId ${task.taskId} and $filePath: ${e.message}"
                    )
                    taskException = TaskException(
                        ExceptionType.general, description =
                        "Error for url ${task.url} and $filePath: ${e.message}"
                    )
                }
            }
        } finally {
            // clean up remaining bytes tracking
            BackgroundDownloaderPlugin.remainingBytesToDownload.remove(task.taskId)
        }
        deleteTempFile(tempFilePath)
        return TaskStatus.failed
    }

    /** Process the response to the GET or POST request on this [connection]
     *
     * Returns the [TaskStatus]
     */
    private suspend fun processDownload(
        connection: HttpURLConnection,
        task: Task,
        filePath: String,
        isResumeParam: Boolean,
        tempFilePath: String
    ): TaskStatus {
        if (connection.responseCode in 200..206) {
            if (task.allowPause) {
                val acceptRangesHeader = connection.headerFields["Accept-Ranges"]
                taskCanResume =
                    acceptRangesHeader?.first() == "bytes" || connection.responseCode == 206
                processCanResume(
                    task,
                    taskCanResume
                )
            }
            val isResume =
                isResumeParam && connection.responseCode == 206  // confirm resume response
            if (isResume && !prepareResume(connection, tempFilePath)) {
                deleteTempFile(tempFilePath)
                return TaskStatus.failed
            }
            val tempFile = File(tempFilePath)
            val contentLength = connection.contentLengthLong
            if (insufficientSpace(applicationContext, contentLength)) {
                Log.i(
                    TAG,
                    "Insufficient space to store the file to be downloaded for taskId ${task.taskId}"
                )
                taskException = TaskException(
                    ExceptionType.fileSystem,
                    description = "Insufficient space to store the file to be downloaded"
                )
                return TaskStatus.failed
            }
            BackgroundDownloaderPlugin.remainingBytesToDownload[task.taskId] = contentLength
            determineRunInForeground(task, contentLength)
            val transferBytesResult: TaskStatus
            BufferedInputStream(connection.inputStream).use { inputStream ->
                FileOutputStream(tempFile, isResume).use { outputStream ->
                    transferBytesResult = transferBytes(
                        inputStream, outputStream, contentLength, task
                    )
                }
            }
            when (transferBytesResult) {
                TaskStatus.complete -> {
                    // move file from its temp location to the destination
                    val destFile = File(filePath)
                    val dir = destFile.parentFile!!
                    if (!dir.exists()) {
                        dir.mkdirs()
                    }
                    if (Build.VERSION.SDK_INT >= Build.VERSION_CODES.O) {
                        withContext(Dispatchers.IO) {
                            Files.move(
                                tempFile.toPath(),
                                destFile.toPath(),
                                StandardCopyOption.REPLACE_EXISTING
                            )
                        }
                    } else {
                        tempFile.copyTo(destFile, overwrite = true)
                        deleteTempFile(tempFilePath)
                    }
                    Log.i(
                        TAG, "Successfully downloaded taskId ${task.taskId} to $filePath"
                    )
                    return TaskStatus.complete
                }

                TaskStatus.canceled -> {
                    deleteTempFile(tempFilePath)
                    Log.i(TAG, "Canceled taskId ${task.taskId} for $filePath")
                    return TaskStatus.canceled
                }

                TaskStatus.paused -> {
                    BackgroundDownloaderPlugin.pausedTaskIds.remove(task.taskId)
                    if (taskCanResume) {
                        Log.i(TAG, "Task ${task.taskId} paused")
                        processResumeData(
                            ResumeData(
                                task, tempFilePath, bytesTotal + startByte
                            ), prefs
                        )
                        return TaskStatus.paused
                    }
                    Log.i(TAG, "Task ${task.taskId} cannot resume, therefore pause failed")
                    taskException = TaskException(
                        ExceptionType.resume,
                        description = "Task was paused but cannot resume"
                    )
                    deleteTempFile(tempFilePath)
                    return TaskStatus.failed
                }

                TaskStatus.enqueued -> {
                    // Special status, in this context means that the task timed out
                    // so if allowed, pause it and schedule the resume task immediately
                    if (!task.allowPause) {
                        Log.i(TAG, "Task ${task.taskId} timed out")
                        taskException =
                            TaskException(
                                ExceptionType.connection,
                                description = "Task timed out"
                            )
                        return TaskStatus.failed
                    }
                    if (taskCanResume) {
                        Log.i(
                            TAG,
                            "Task ${task.taskId} paused due to timeout, will resume in 1 second"
                        )
                        val start = bytesTotal + startByte
                        BackgroundDownloaderPlugin.doEnqueue(
                            applicationContext,
                            taskToJsonString(task),
                            notificationConfigJsonString,
                            tempFilePath,
                            start,
                            1000
                        )
                        return TaskStatus.paused
                    }
                    Log.i(TAG, "Task ${task.taskId} timed out and cannot pause/resume")
                    taskException =
                        TaskException(ExceptionType.connection, description = "Task timed out")
                    deleteTempFile(tempFilePath)
                    return TaskStatus.failed
                }

                else -> {
                    deleteTempFile(tempFilePath)
                    return TaskStatus.failed
                }
            }
        } else {
            Log.i(
                TAG,
                "Response code ${connection.responseCode} for download from  ${task.url} to $filePath"
            )
            val errorContent = responseErrorContent(connection)
            taskException = TaskException(
                ExceptionType.httpResponse, httpResponseCode = connection.responseCode,
                description = if (errorContent?.isNotEmpty() == true) errorContent else connection.responseMessage
            )
            return if (connection.responseCode == 404) {
                responseBody = errorContent
                TaskStatus.notFound
            } else {
                TaskStatus.failed
            }
        }
    }


    /**
     * Process the upload of the file
     *
     * If the [Task.post] field is set to "binary" then the file will be uploaded as a byte stream POST
     *
     * If the [Task.post] field is not "binary" then the file(s) will be uploaded as a multipart POST
     *
     * Note that the [Task.post] field is just used to set whether this is a binary or multipart
     * upload. The bytes that will be posted are derived from the file to be uploaded.
     *
     * Returns the [TaskStatus]
     */
    private suspend fun processUpload(
        connection: HttpURLConnection, task: Task, filePath: String
    ): TaskStatus {
        connection.doOutput = true
        val transferBytesResult =
            if (task.post?.lowercase() == "binary") {
                processBinaryUpload(connection, task, filePath)
            } else {
                processMultipartUpload(connection, task, filePath)
            }
        when (transferBytesResult) {
            TaskStatus.canceled -> {
                Log.i(TAG, "Canceled taskId ${task.taskId} for $filePath")
                return TaskStatus.canceled
            }

            TaskStatus.failed -> {
                return TaskStatus.failed
            }

            TaskStatus.complete -> {
                responseBody = responseBodyContent(connection)
                if (connection.responseCode in 200..206) {
                    Log.i(
                        TAG, "Successfully uploaded taskId ${task.taskId} from $filePath"
                    )
                    return TaskStatus.complete
                }
                Log.i(
                    TAG,
                    "Response code ${connection.responseCode} for upload of $filePath to ${task.url}"
                )
                val errorContent = responseErrorContent(connection)
                taskException = TaskException(
                    ExceptionType.httpResponse, httpResponseCode = connection.responseCode,
                    description = if (errorContent?.isNotEmpty() == true) errorContent else connection.responseMessage
                )
                return if (connection.responseCode == 404) {
                    TaskStatus.notFound
                } else {
                    TaskStatus.failed
                }
            }

            else -> {
                return TaskStatus.failed
            }
        }
    }

    /**
     * Process the binary upload of the file
     *
     * Content-Disposition will be set to "attachment" with filename [Task.filename], and the
     * mime-type will be set to [Task.mimeType]
     *
     * Returns the [TaskStatus]
     */
    private suspend fun processBinaryUpload(
        connection: HttpURLConnection, task: Task, filePath: String
    ): TaskStatus {
        val file = File(filePath)
        if (!file.exists() || !file.isFile) {
            Log.w(TAG, "File $filePath does not exist or is not a file")
            taskException = TaskException(
                ExceptionType.fileSystem,
                description = "File to upload does not exist: $filePath"
            )
            return TaskStatus.failed
        }
        val fileSize = file.length()
        if (fileSize <= 0) {
            Log.w(TAG, "File $filePath has 0 length")
            taskException = TaskException(
                ExceptionType.fileSystem,
                description = "File $filePath has 0 length"
            )
            return TaskStatus.failed
        }
        determineRunInForeground(task, fileSize)
        // binary file upload posts file bytes directly
        // set Content-Type based on file extension
        Log.d(TAG, "Binary upload for taskId ${task.taskId}")
        connection.setRequestProperty("Content-Type", task.mimeType)
        connection.setRequestProperty(
            "Content-Disposition", "attachment; filename=\"" + task.filename + "\""
        )
        connection.setRequestProperty("Content-Length", fileSize.toString())
        connection.setFixedLengthStreamingMode(fileSize)
        return withContext(Dispatchers.IO) {
            FileInputStream(file).use { inputStream ->
                DataOutputStream(connection.outputStream.buffered()).use { outputStream ->
                    return@withContext transferBytes(inputStream, outputStream, fileSize, task)
                }
            }
        }
    }

    /**
     * Process the multi-part upload of one or more files, and potential form fields
     *
     * Form fields are taken from [Task.fields]. If only one file is to be uploaded,
     * then the [filePath] determines the file, and [Task.fileField] and [Task.mimeType]
     * are used to set the file field name and mime type respectively.
     * If [filePath] is empty, then the list of fileField, filePath and mimeType are
     * extracted from the [Task.fileField], [Task.filename] and [Task.mimeType] (which
     * for MultiUploadTasks contain a JSON encoded list of strings).
     *
     * The total content length is calculated from the sum of all parts, the connection
     * is set up, and the bytes for each part are transferred to the host.
     *
     * Returns the [TaskStatus]
     */
    private suspend fun processMultipartUpload(
        connection: HttpURLConnection, task: Task,
        filePath: String
    ): TaskStatus {
        // field portion of the multipart
        var fieldsString = ""
        for (entry in task.fields.entries) {
            fieldsString += fieldEntry(entry.key, entry.value)
        }
        // File portion of the multi-part
        // Assumes list of files. If only one file, that becomes a list of length one.
        // For each file, determine contentDispositionString, contentTypeString
        // and file length, so that we can calculate total size of upload
        val separator = "$lineFeed--$boundary$lineFeed" // between files
        val terminator = "$lineFeed--$boundary--$lineFeed" // after last file
        val filesData = if (filePath.isNotEmpty()) {
            listOf(
                Triple(task.fileField, filePath, task.mimeType)
            )
        } else {
            task.extractFilesData(applicationContext)
        }
        val contentDispositionStrings = ArrayList<String>()
        val contentTypeStrings = ArrayList<String>()
        val fileLengths = ArrayList<Long>()
        for ((fileField, path, mimeType) in filesData) {
            val file = File(path)
            if (!file.exists() || !file.isFile) {
                Log.w(TAG, "File at $path does not exist")
                taskException = TaskException(
                    ExceptionType.fileSystem,
                    description = "File to upload does not exist: $path"
                )
                return TaskStatus.failed
            }
            contentDispositionStrings.add(
                "Content-Disposition: form-data; name=\"${browserEncode(fileField)}\"; " +
                        "filename=\"${browserEncode(file.name)}\"$lineFeed"
            )
            contentTypeStrings.add("Content-Type: $mimeType$lineFeed$lineFeed")
            fileLengths.add(file.length())
        }
        val fileDataLength =
            contentDispositionStrings.sumOf { string: String -> lengthInBytes(string) } +
                    contentTypeStrings.sumOf { string: String -> string.length } +
                    fileLengths.sum() + separator.length * contentDispositionStrings.size + 2
        val contentLength =
            lengthInBytes(fieldsString) + "--$boundary$lineFeed".length + fileDataLength
        determineRunInForeground(task, contentLength)
        // setup the connection
        connection.setRequestProperty("Accept-Charset", "UTF-8")
        connection.setRequestProperty("Connection", "Keep-Alive")
        connection.setRequestProperty("Cache-Control", "no-cache")
        connection.setRequestProperty(
            "Content-Type", "multipart/form-data; boundary=$boundary"
        )
        connection.setRequestProperty("Content-Length", contentLength.toString())
        connection.setFixedLengthStreamingMode(contentLength)
        connection.useCaches = false
        // transfer the bytes
        return withContext(Dispatchers.IO) {
            DataOutputStream(connection.outputStream).use { outputStream ->
                val writer = outputStream.writer()
                // write form fields
                writer.append(fieldsString).append("--${boundary}").append(lineFeed)
                // write each file
                for (i in filesData.indices) {
                    FileInputStream(filesData[i].second).use { inputStream ->
                        writer.append(contentDispositionStrings[i])
                            .append(contentTypeStrings[i]).flush()
                        val transferBytesResult =
                            transferBytes(inputStream, outputStream, contentLength, task)
                        if (transferBytesResult == TaskStatus.complete) {
                            if (i < filesData.size - 1) {
                                writer.append(separator)
                            } else
                                writer.append(terminator)
                        } else {
                            return@withContext transferBytesResult
                        }
                    }
                }
                writer.close()
            }
            return@withContext TaskStatus.complete
        }
    }


    /**
     * Transfer [contentLength] bytes from [inputStream] to [outputStream] and provide
     * progress updates for the [task]
     *
     * Will return [TaskStatus.canceled], [TaskStatus.paused], [TaskStatus.failed],
     * [TaskStatus.complete], or special [TaskStatus.enqueued] which signals the task timed out
     */
    private suspend fun transferBytes(
        inputStream: InputStream, outputStream: OutputStream, contentLength: Long, task: Task
    ): TaskStatus {
        val dataBuffer = ByteArray(bufferSize)
        var lastProgressUpdate = 0.0
        var nextProgressUpdateTime = 0L
        var numBytes: Int
        return withContext(Dispatchers.Default) {
            var readerJob: Job? = null
            var testerJob: Job? = null
            val doneCompleter = CompletableDeferred<TaskStatus>()
            try {
                readerJob = launch(Dispatchers.IO) {
                    while (inputStream.read(
                            dataBuffer, 0,
                            bufferSize
                        )
                            .also { numBytes = it } != -1
                    ) {
                        if (!isActive) {
                            doneCompleter.complete(TaskStatus.failed)
                            break
                        }
                        if (numBytes > 0) {
                            outputStream.write(dataBuffer, 0, numBytes)
                            bytesTotal += numBytes
                            val remainingBytes =
                                BackgroundDownloaderPlugin.remainingBytesToDownload[task.taskId]
                            if (remainingBytes != null) {
                                BackgroundDownloaderPlugin.remainingBytesToDownload[task.taskId] =
                                    remainingBytes - numBytes
                            }
                        }
                        val expectedFileSize = contentLength + startByte
                        val progress = doubleMin(
                            (bytesTotal + startByte).toDouble() / expectedFileSize,
                            0.999
                        )
                        if (contentLength > 0 && progress - lastProgressUpdate > 0.02 && currentTimeMillis() > nextProgressUpdateTime) {
                            // calculate download speed and time remaining
                            val now = currentTimeMillis()
                            val timeSinceLastUpdate = now - lastProgressUpdateTime
                            lastProgressUpdateTime = now
                            val bytesSinceLastUpdate = bytesTotal - bytesTotalAtLastProgressUpdate
                            bytesTotalAtLastProgressUpdate = bytesTotal
                            val currentNetworkSpeed: Double = if (timeSinceLastUpdate > 3600000)
                                -1.0 else bytesSinceLastUpdate / (timeSinceLastUpdate * 1000.0)
                            networkSpeed =
                                if (networkSpeed == -1.0) currentNetworkSpeed else (networkSpeed * 3.0 + currentNetworkSpeed) / 4.0
                            val remainingBytes = (1 - progress) * expectedFileSize
                            val timeRemaining: Long =
                                if (networkSpeed == -1.0) -1000 else (remainingBytes / networkSpeed / 1000).toLong()
                            // update progress and notification
                            processProgressUpdate(
                                task,
                                progress,
                                prefs,
                                expectedFileSize,
                                networkSpeed,
                                timeRemaining
                            )
                            updateNotification(
                                task, notificationTypeForTaskStatus(TaskStatus.running),
                                progress, timeRemaining
                            )
                            lastProgressUpdate = progress
                            nextProgressUpdateTime = currentTimeMillis() + 500
                        }
                    }
                    doneCompleter.complete(TaskStatus.complete)
                }
                testerJob = launch {
                    while (isActive) {
                        // check if task is stopped (canceled), paused or timed out
                        if (isStopped) {
                            doneCompleter.complete(TaskStatus.failed)
                            break
                        }
                        // 'pause' is signalled by adding the taskId to a static list
                        if (BackgroundDownloaderPlugin.pausedTaskIds.contains(task.taskId)) {
                            doneCompleter.complete(TaskStatus.paused)
                            break
                        }
                        if (isTimedOut && !runInForeground) {
                            doneCompleter.complete(
                                TaskStatus.enqueued
                            ) // special use of this status, see [processDownload]
                            break
                        }
                        delay(100)
                    }
                }
                return@withContext doneCompleter.await()
            } catch (e: Exception) {
                Log.i(TAG, "Exception for taskId ${task.taskId}: $e")
                setTaskException(e)
                return@withContext TaskStatus.failed
            } finally {
                readerJob?.cancelAndJoin()
                testerJob?.cancelAndJoin()
            }
        }
    }

    /** Prepare for resume if possible
     *
     * Returns true if task can continue, false if task failed.
     * Extracts and parses Range headers, and truncates temp file
     */
    private fun prepareResume(connection: HttpURLConnection, tempFilePath: String): Boolean {
        val contentRanges = connection.headerFields["Content-Range"]
        if (contentRanges == null || contentRanges.size > 1) {
            Log.i(TAG, "Could not process partial response Content-Range")
            return false
        }
        val range = contentRanges.first()
        val contentRangeRegEx = Regex("(\\d+)-(\\d+)/(\\d+)")
        val matchResult = contentRangeRegEx.find(range)
        if (matchResult == null) {
            Log.i(TAG, "Could not process partial response Content-Range $range")
            taskException = TaskException(
                ExceptionType.resume,
                description = "Could not process partial response Content-Range $range"
            )
            return false
        }
        val start = matchResult.groups[1]?.value?.toLong()!!
        val end = matchResult.groups[2]?.value?.toLong()!!
        val total = matchResult.groups[3]?.value?.toLong()!!
        val tempFile = File(tempFilePath)
        val tempFileLength = tempFile.length()
        Log.d(
            TAG,
            "Resume start=$start, end=$end of total=$total bytes, tempFile = $tempFileLength bytes"
        )
        if (total != end + 1 || start > tempFileLength) {
            Log.i(TAG, "Offered range not feasible: $range")
            taskException = TaskException(
                ExceptionType.resume,
                description = "Offered range not feasible: $range"
            )
            return false
        }
        startByte = start
        // resume possible, set start conditions
        try {
            RandomAccessFile(tempFilePath, "rw").use { it.setLength(start) }
        } catch (e: IOException) {
            Log.i(TAG, "Could not truncate temp file")
            taskException =
                TaskException(
                    ExceptionType.resume,
                    description = "Could not truncate temp file"
                )
            return false
        }
        return true
    }

    /**
     * Create the notification channel to use for download notifications
     */
    private fun createNotificationChannel() {
        if (Build.VERSION.SDK_INT >= Build.VERSION_CODES.O) {
            val name =
                applicationContext.getString(R.string.bg_downloader_notification_channel_name)
            val descriptionText = applicationContext.getString(
                R.string.bg_downloader_notification_channel_description
            )
            val importance = NotificationManager.IMPORTANCE_LOW
            val channel = NotificationChannel(
                BackgroundDownloaderPlugin.notificationChannel, name, importance
            ).apply {
                description = descriptionText
            }
            // Register the channel with the system
            val notificationManager: NotificationManager = applicationContext.getSystemService(
                NOTIFICATION_SERVICE
            ) as NotificationManager
            notificationManager.createNotificationChannel(channel)
        }
        createdNotificationChannel = true
    }

    /**
     * Create or update the notification for this [task], associated with this [notificationType]
     * and [progress]
     *
     * [notificationType] determines the type of notification, and whether absence of one will
     * cancel the notification
     * The [progress] field is only relevant for [NotificationType.running]. If progress is
     * negative no progress bar will be shown. If progress > 1 an indeterminate progress bar
     * will be shown
     * [networkSpeed] and [timeRemaining] are only relevant for [NotificationType.running]
     */
    @SuppressLint("MissingPermission")
<<<<<<< HEAD
    private fun updateNotification(
        task: Task, notificationType: NotificationType, progress: Double = 2.0,
        timeRemaining: Long = -1000
=======
    private suspend fun updateNotification(
        task: Task, notificationType: NotificationType, progress: Double = 2.0
>>>>>>> 13efc6d5
    ) {
        val notification = when (notificationType) {
            NotificationType.running -> notificationConfig?.running
            NotificationType.complete -> notificationConfig?.complete
            NotificationType.error -> notificationConfig?.error
            NotificationType.paused -> notificationConfig?.paused
        }
        val removeNotification = when (notificationType) {
            NotificationType.running -> false
            else -> notification == null
        }
        if (removeNotification) {
            if (notificationId != 0) {
                with(NotificationManagerCompat.from(applicationContext)) {
                    cancel(notificationId)
                }
            }
            return
        }
        if (notification == null) {
            return
        }
        // need to show a notification
        if (!createdNotificationChannel) {
            createNotificationChannel()
        }
        if (notificationId == 0) {
            notificationId = task.taskId.hashCode()
        }
        val iconDrawable = when (notificationType) {
            NotificationType.running -> if (task.isDownloadTask()) R.drawable.outline_file_download_24 else R.drawable.outline_file_upload_24
            NotificationType.complete -> R.drawable.outline_download_done_24
            NotificationType.error -> R.drawable.outline_error_outline_24
            NotificationType.paused -> R.drawable.outline_pause_24
        }
        val builder = NotificationCompat.Builder(
            applicationContext, BackgroundDownloaderPlugin.notificationChannel
        ).setPriority(NotificationCompat.PRIORITY_LOW).setSmallIcon(iconDrawable)
        // use stored progress if notificationType is .paused
        notificationProgress =
            if (notificationType == NotificationType.paused) notificationProgress else progress
        // title and body interpolation of {filename}, {progress} and {metadata}
        val title = replaceTokens(
            notification.title,
            task,
            notificationProgress,
            timeRemaining
        )
        if (title.isNotEmpty()) {
            builder.setContentTitle(title)
        }
        val body = replaceTokens(
            notification.body,
            task,
            notificationProgress,
            timeRemaining
        )
        if (body.isNotEmpty()) {
            builder.setContentText(body)
        }
        // progress bar
        val progressBar =
            notificationConfig?.progressBar ?: false && (notificationType == NotificationType.running || notificationType == NotificationType.paused)
        if (progressBar && notificationProgress >= 0) {
            if (notificationProgress <= 1) {
                builder.setProgress(100, (notificationProgress * 100).roundToInt(), false)
            } else { // > 1 means indeterminate
                builder.setProgress(100, 0, true)
            }
        }
        // action buttons
        addNotificationActions(notificationType, task, builder)
        with(NotificationManagerCompat.from(applicationContext)) {
            if (Build.VERSION.SDK_INT >= Build.VERSION_CODES.TIRAMISU) {
                // On Android 33+, check/ask for permission
                if (ActivityCompat.checkSelfPermission(
                        applicationContext, Manifest.permission.POST_NOTIFICATIONS
                    ) != PackageManager.PERMISSION_GRANTED
                ) {
                    if (BackgroundDownloaderPlugin.requestingNotificationPermission) {
                        return  // don't ask twice
                    }
                    BackgroundDownloaderPlugin.requestingNotificationPermission = true
                    BackgroundDownloaderPlugin.activity?.requestPermissions(
                        arrayOf(
                            Manifest.permission.POST_NOTIFICATIONS
                        ), BackgroundDownloaderPlugin.notificationPermissionRequestCode
                    )
                    return
                }
            }
            val androidNotification = builder.build()
            if (runInForeground) {
                if (notificationType == NotificationType.running) {
                    Log.v(TAG, "foreground running notification")
                    setForeground(ForegroundInfo(notificationId, androidNotification))
                } else {
                    // to prevent the 'not running' notification getting killed as the foreground
                    // process is terminated, this notification is shown regularly, but with
                    // a delay
                    Log.v(TAG, "Foreground not running notification")
                    CoroutineScope(Dispatchers.Main).launch {
                        delay(200)
                        Log.v(TAG, "Foreground not running notify")
                        notify(notificationId, androidNotification)
                    }
                }
            } else {
                Log.v(TAG, "Regular notification (not foreground)")
                notify(notificationId, androidNotification)
            }
        }
    }

    /**
     * Add action to notification via buttons or tap
     *
     * Which button(s) depends on the [notificationType], and the actions require
     * access to [task] and the [builder]
     */
    private fun addNotificationActions(
        notificationType: NotificationType, task: Task, builder: NotificationCompat.Builder
    ) {
        val activity = BackgroundDownloaderPlugin.activity
        if (activity != null) {
            val taskJsonString = BackgroundDownloaderPlugin.gson.toJson(
                task.toJsonMap()
            )
            // add tap action for all notifications
            val tapIntent =
                applicationContext.packageManager.getLaunchIntentForPackage(
                    applicationContext.packageName
                )
            if (tapIntent != null) {
                tapIntent.apply {
                    action = NotificationRcvr.actionTap
                    putExtra(NotificationRcvr.bundleTask, taskJsonString)
                    putExtra(NotificationRcvr.bundleNotificationType, notificationType.ordinal)
                    putExtra(
                        NotificationRcvr.bundleNotificationConfig,
                        notificationConfigJsonString
                    )
                }
                val tapPendingIntent: PendingIntent = PendingIntent.getActivity(
                    applicationContext,
                    notificationId,
                    tapIntent,
                    PendingIntent.FLAG_CANCEL_CURRENT or PendingIntent.FLAG_IMMUTABLE
                )
                builder.setContentIntent(tapPendingIntent)
            }
            // add buttons depending on notificationType
            when (notificationType) {
                NotificationType.running -> {
                    // cancel button when running
                    val cancelOrPauseBundle = Bundle().apply {
                        putString(NotificationRcvr.bundleTaskId, task.taskId)
                    }
                    val cancelIntent =
                        Intent(applicationContext, NotificationRcvr::class.java).apply {
                            action = NotificationRcvr.actionCancelActive
                            putExtra(NotificationRcvr.extraBundle, cancelOrPauseBundle)
                        }
                    val cancelPendingIntent: PendingIntent = PendingIntent.getBroadcast(
                        applicationContext,
                        notificationId,
                        cancelIntent,
                        PendingIntent.FLAG_IMMUTABLE
                    )
                    builder.addAction(
                        R.drawable.outline_cancel_24,
                        activity.getString(R.string.bg_downloader_cancel),
                        cancelPendingIntent
                    )
                    if (taskCanResume && (notificationConfig?.paused != null)) {
                        // pause button when running and paused notification configured
                        val pauseIntent = Intent(
                            applicationContext, NotificationRcvr::class.java
                        ).apply {
                            action = NotificationRcvr.actionPause
                            putExtra(NotificationRcvr.extraBundle, cancelOrPauseBundle)
                        }
                        val pausePendingIntent: PendingIntent = PendingIntent.getBroadcast(
                            applicationContext,
                            notificationId,
                            pauseIntent,
                            PendingIntent.FLAG_IMMUTABLE
                        )
                        builder.addAction(
                            R.drawable.outline_pause_24,
                            activity.getString(R.string.bg_downloader_pause),
                            pausePendingIntent
                        )
                    }
                }

                NotificationType.paused -> {
                    // cancel button
                    val cancelBundle = Bundle().apply {
                        putString(NotificationRcvr.bundleTaskId, task.taskId)
                        putString(
                            NotificationRcvr.bundleTask, taskJsonString
                        )
                    }
                    val cancelIntent = Intent(
                        applicationContext, NotificationRcvr::class.java
                    ).apply {
                        action = NotificationRcvr.actionCancelInactive
                        putExtra(NotificationRcvr.extraBundle, cancelBundle)
                    }
                    val cancelPendingIntent: PendingIntent = PendingIntent.getBroadcast(
                        applicationContext,
                        notificationId,
                        cancelIntent,
                        PendingIntent.FLAG_IMMUTABLE
                    )
                    builder.addAction(
                        R.drawable.outline_cancel_24,
                        activity.getString(R.string.bg_downloader_cancel),
                        cancelPendingIntent
                    )
                    // resume button
                    val resumeBundle = Bundle().apply {
                        putString(NotificationRcvr.bundleTaskId, task.taskId)
                        putString(
                            NotificationRcvr.bundleTask, taskJsonString
                        )
                        putString(
                            NotificationRcvr.bundleNotificationConfig,
                            notificationConfigJsonString
                        )
                    }
                    val resumeIntent = Intent(
                        applicationContext, NotificationRcvr::class.java
                    ).apply {
                        action = NotificationRcvr.actionResume
                        putExtra(NotificationRcvr.extraBundle, resumeBundle)
                    }
                    val resumePendingIntent: PendingIntent = PendingIntent.getBroadcast(
                        applicationContext,
                        notificationId,
                        resumeIntent,
                        PendingIntent.FLAG_IMMUTABLE
                    )
                    builder.addAction(
                        R.drawable.outline_play_arrow_24,
                        activity.getString(R.string.bg_downloader_resume),
                        resumePendingIntent
                    )
                }

                NotificationType.complete -> {}
                NotificationType.error -> {}
            }
        }
    }

    /**
     * Replace special tokens {filename}, {metadata}, {progress}, {networkSpeed},
     * {timeRemaining} with their respective values
     */
    private fun replaceTokens(
        input: String,
        task: Task,
        progress: Double,
        timeRemaining: Long
    ): String {
        // filename and metadata
        val output =
            fileNameRegEx.replace(metaDataRegEx.replace(input, task.metaData), task.filename)
        // progress
        val progressString =
            if (progress in 0.0..1.0) (progress * 100).roundToInt().toString() + "%"
            else ""
        val output2 = progressRegEx.replace(output, progressString)
        // download speed
        val networkSpeedString =
            if (networkSpeed <= 0.0) "-- MB/s" else if (networkSpeed > 1) "${networkSpeed.roundToInt()} MB/s" else "${(networkSpeed * 1000).roundToInt()} kB/s"
        val output3 = networkSpeedRegEx.replace(output2, networkSpeedString)
        // time remaining
        val hours = timeRemaining.div(3600000L)
        val minutes = (timeRemaining.mod(3600000L)).div(60000L)
        val seconds = (timeRemaining.mod(60000L)).div(1000L)
        val timeRemainingString = if (timeRemaining < 0) "--:--" else if (hours > 0)
            String.format(
                "%02d:%02d:%02d",
                hours,
                minutes,
                seconds
            ) else
            String.format(
                "%02d:%02d",
                minutes,
                seconds
            )
        return timeRemainingRegEx.replace(output3, timeRemainingString)
    }

    /**
     * Returns the notificationType related to this [status]
     */
    private fun notificationTypeForTaskStatus(status: TaskStatus): NotificationType {
        return when (status) {
            TaskStatus.enqueued, TaskStatus.running -> NotificationType.running
            TaskStatus.complete -> NotificationType.complete
            TaskStatus.paused -> NotificationType.paused
            else -> NotificationType.error
        }
    }

    /**
     * Determine if this task should run in the foreground
     *
     * Based on [canRunInForeground] and [contentLength] > [runInForegroundFileSize]
     */
    private fun determineRunInForeground(task: Task, contentLength: Long) {
        runInForeground =
            canRunInForeground && contentLength > (runInForegroundFileSize.toLong() shl 20)
        if (runInForeground) {
            Log.i(TAG, "TaskId ${task.taskId} will run in foreground")
        }
    }

    private fun deleteTempFile(tempFilePath: String) {
        if (tempFilePath.isNotEmpty()) {
            try {
                val tempFile = File(tempFilePath)
                tempFile.delete()
            } catch (e: IOException) {
                Log.w(TAG, "Could not delete temp file at $tempFilePath")
            }
        }
    }

    /**
     * Return the response's error content as a String, or null if unable
     */
    private fun responseErrorContent(connection: HttpURLConnection): String? {
        try {
            return connection.errorStream.bufferedReader().readText()
        } catch (e: Exception) {
            Log.i(
                TAG,
                "Could not read response error content from httpResponseCode ${connection.responseCode}: $e"
            )
        }
        return null
    }

    /**
     * Return the response's body content as a String, or null if unable
     */
    private fun responseBodyContent(connection: HttpURLConnection): String? {
        try {
            return connection.inputStream.bufferedReader().readText()
        } catch (e: Exception) {
            Log.i(
                TAG,
                "Could not read response body from httpResponseCode ${connection.responseCode}: $e"
            )
        }
        return null
    }


    /**
     * Set the [taskException] variable based on Exception [e]
     */
    private fun setTaskException(e: Any) {
        var exceptionType = ExceptionType.general
        if (e is FileSystemException || e is IOException) {
            exceptionType = ExceptionType.fileSystem
        }
        if (e is SocketException) {
            exceptionType = ExceptionType.connection
        }
        taskException = TaskException(exceptionType, description = e.toString())
    }
}

/** Return the map of tasks stored in preferences */
fun getTaskMap(prefs: SharedPreferences): MutableMap<String, Any> {
    val jsonString = prefs.getString(
        BackgroundDownloaderPlugin.keyTasksMap, "{}"
    )
    return BackgroundDownloaderPlugin.gson.fromJson<Map<String, Any>>(
        jsonString, BackgroundDownloaderPlugin.jsonMapType
    ).toMutableMap()
}<|MERGE_RESOLUTION|>--- conflicted
+++ resolved
@@ -1176,14 +1176,11 @@
      * [networkSpeed] and [timeRemaining] are only relevant for [NotificationType.running]
      */
     @SuppressLint("MissingPermission")
-<<<<<<< HEAD
+    private suspend fun updateNotification(
+        task: Task, notificationType: NotificationType, progress: Double = 2.0
     private fun updateNotification(
         task: Task, notificationType: NotificationType, progress: Double = 2.0,
         timeRemaining: Long = -1000
-=======
-    private suspend fun updateNotification(
-        task: Task, notificationType: NotificationType, progress: Double = 2.0
->>>>>>> 13efc6d5
     ) {
         val notification = when (notificationType) {
             NotificationType.running -> notificationConfig?.running
